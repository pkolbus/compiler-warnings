#!/bin/bash

set -euo pipefail

DIR=$(dirname "$(readlink -f "$0")")

function parse_clang_info()
{
    local version=$1
    local target_dir=$2
    local input_dir=$3

    local input_files="${input_dir}/DiagnosticGroups.td"

    local json_file="$target_dir"/warnings-clang-"$version".json

    llvm-tblgen -dump-json -I "${input_dir}" \
          "${input_dir}/Diagnostic.td" \
          | python3 -mjson.tool \
          > "${json_file}"
    "$DIR"/parse-clang-diagnostic-groups.py "${json_file}" \
          > "$target_dir"/warnings-clang-"$version".txt
    "$DIR"/parse-clang-diagnostic-groups.py --unique "${json_file}" \
          > "$target_dir"/warnings-clang-unique-"$version".txt
    "$DIR"/parse-clang-diagnostic-groups.py --top-level "${json_file}" \
          > "$target_dir"/warnings-clang-top-level-"$version".txt
    "$DIR"/parse-clang-diagnostic-groups.py --top-level --text "${json_file}" \
          > "$target_dir"/warnings-clang-messages-"$version".txt
}

GIT_DIR=$1

target_dir=$DIR/../clang

git -C "$GIT_DIR" checkout origin/release_32
parse_clang_info 3.2 "$target_dir" "$GIT_DIR"/include/clang/Basic

git -C "$GIT_DIR" checkout origin/release_33
parse_clang_info 3.3 "$target_dir" "$GIT_DIR"/include/clang/Basic

git -C "$GIT_DIR" checkout origin/release_34
parse_clang_info 3.4 "$target_dir" "$GIT_DIR"/include/clang/Basic

git -C "$GIT_DIR" checkout origin/release_35
parse_clang_info 3.5 "$target_dir" "$GIT_DIR"/include/clang/Basic

git -C "$GIT_DIR" checkout origin/release_36
parse_clang_info 3.6 "$target_dir" "$GIT_DIR"/include/clang/Basic

git -C "$GIT_DIR" checkout origin/release_37
parse_clang_info 3.7 "$target_dir" "$GIT_DIR"/include/clang/Basic

git -C "$GIT_DIR" checkout origin/release_38
parse_clang_info 3.8 "$target_dir" "$GIT_DIR"/include/clang/Basic

git -C "$GIT_DIR" checkout origin/release_39
parse_clang_info 3.9 "$target_dir" "$GIT_DIR"/include/clang/Basic

git -C "$GIT_DIR" checkout origin/release_40
parse_clang_info 4 "$target_dir" "$GIT_DIR"/include/clang/Basic

git -C "$GIT_DIR" checkout origin/release_50
parse_clang_info 5 "$target_dir" "$GIT_DIR"/include/clang/Basic

git -C "$GIT_DIR" checkout origin/release_60
parse_clang_info 6 "$target_dir" "$GIT_DIR"/include/clang/Basic

git -C "$GIT_DIR" checkout origin/release_70
parse_clang_info 7 "$target_dir" "$GIT_DIR"/include/clang/Basic

git -C "$GIT_DIR" checkout origin/master
parse_clang_info NEXT "$target_dir" "$GIT_DIR"/include/clang/Basic

git -C "$GIT_DIR" checkout origin/release_40
parse_clang_info 4 "$target_dir" "$GIT_DIR"/include/clang/Basic/DiagnosticGroups.td

git -C "$GIT_DIR" checkout origin/release_50
parse_clang_info 5 "$target_dir" "$GIT_DIR"/include/clang/Basic/DiagnosticGroups.td

git -C "$GIT_DIR" checkout origin/release_60
parse_clang_info 6 "$target_dir" "$GIT_DIR"/include/clang/Basic/DiagnosticGroups.td

git -C "$GIT_DIR" checkout origin/release_70
parse_clang_info 7 "$target_dir" "$GIT_DIR"/include/clang/Basic/DiagnosticGroups.td

git -C "$GIT_DIR" checkout origin/release_80
parse_clang_info 8 "$target_dir" "$GIT_DIR"/include/clang/Basic/DiagnosticGroups.td

versions=(
    3.2
    3.3
    3.4
    3.5
    3.6
    3.7
    3.8
    3.9
    4
    5
    6
    7
<<<<<<< HEAD
    NEXT
=======
    8
>>>>>>> f494cb8b
)

seq 2 "${#versions[@]}" | while read -r current_version in ; do
    current=${versions[$(( current_version - 2 ))]}
    next=${versions[$(( current_version - 1 ))]}
    "$DIR"/create-diff.sh \
          "$target_dir"/warnings-clang-unique-"$current".txt \
          "$target_dir"/warnings-clang-unique-"$next".txt \
          > "$target_dir"/warnings-clang-diff-"$current-$next".txt
done<|MERGE_RESOLUTION|>--- conflicted
+++ resolved
@@ -68,23 +68,13 @@
 git -C "$GIT_DIR" checkout origin/release_70
 parse_clang_info 7 "$target_dir" "$GIT_DIR"/include/clang/Basic
 
+git -C "$GIT_DIR" checkout origin/release_80
+parse_clang_info 8 "$target_dir" "$GIT_DIR"/include/clang/Basic
+
 git -C "$GIT_DIR" checkout origin/master
 parse_clang_info NEXT "$target_dir" "$GIT_DIR"/include/clang/Basic
 
-git -C "$GIT_DIR" checkout origin/release_40
-parse_clang_info 4 "$target_dir" "$GIT_DIR"/include/clang/Basic/DiagnosticGroups.td
 
-git -C "$GIT_DIR" checkout origin/release_50
-parse_clang_info 5 "$target_dir" "$GIT_DIR"/include/clang/Basic/DiagnosticGroups.td
-
-git -C "$GIT_DIR" checkout origin/release_60
-parse_clang_info 6 "$target_dir" "$GIT_DIR"/include/clang/Basic/DiagnosticGroups.td
-
-git -C "$GIT_DIR" checkout origin/release_70
-parse_clang_info 7 "$target_dir" "$GIT_DIR"/include/clang/Basic/DiagnosticGroups.td
-
-git -C "$GIT_DIR" checkout origin/release_80
-parse_clang_info 8 "$target_dir" "$GIT_DIR"/include/clang/Basic/DiagnosticGroups.td
 
 versions=(
     3.2
@@ -99,11 +89,8 @@
     5
     6
     7
-<<<<<<< HEAD
+    8
     NEXT
-=======
-    8
->>>>>>> f494cb8b
 )
 
 seq 2 "${#versions[@]}" | while read -r current_version in ; do
